# Copyright 2022 AI Redefined Inc. <dev+cogment@ai-r.com>
#
# Licensed under the Apache License, Version 2.0 (the "License");
# you may not use this file except in compliance with the License.
# You may obtain a copy of the License at
#
#    http://www.apache.org/licenses/LICENSE-2.0
#
# Unless required by applicable law or agreed to in writing, software
# distributed under the License is distributed on an "AS IS" BASIS,
# WITHOUT WARRANTIES OR CONDITIONS OF ANY KIND, either express or implied.
# See the License for the specific language governing permissions and
# limitations under the License.

import os

import cogment
import gym
import numpy as np

from cogment_verse.specs import (
    encode_rendered_frame,
    EnvironmentSpecs,
    Observation,
    space_from_gym_space,
    gym_action_from_action,
    observation_from_gym_observation,
)
from cogment_verse.constants import PLAYER_ACTOR_CLASS, TEACHER_ACTOR_CLASS

# configure pygame to use a dummy video server to be able to render headlessly
os.environ["SDL_VIDEODRIVER"] = "dummy"


class Environment:
    def __init__(self, cfg):
        self.gym_env_name = cfg.env_name

        gym_env = gym.make(self.gym_env_name)
        self.env_specs = EnvironmentSpecs(
            num_players=1,
            turn_based=False,
            observation_space=space_from_gym_space(gym_env.observation_space),
            action_space=space_from_gym_space(gym_env.action_space),
        )

    def get_implementation_name(self):
        return self.gym_env_name

    def get_environment_specs(self):
        return self.env_specs

    async def impl(self, environment_session):
        actors = environment_session.get_active_actors()
        player_actors = [
            (actor_idx, actor.actor_name)
            for (actor_idx, actor) in enumerate(actors)
            if actor.actor_class_name == PLAYER_ACTOR_CLASS
        ]
        assert len(player_actors) == 1
        [(player_actor_idx, player_actor_name)] = player_actors

        teacher_actors = [
            (actor_idx, actor.actor_name)
            for (actor_idx, actor) in enumerate(actors)
            if actor.actor_class_name == TEACHER_ACTOR_CLASS
        ]
        assert len(teacher_actors) <= 1
        has_teacher = len(teacher_actors) == 1

        if has_teacher:
            [(teacher_actor_idx, _teacher_actor_name)] = teacher_actors

        session_cfg = environment_session.config

        gym_env = gym.make(self.gym_env_name, render_mode="single_rgb_array" if session_cfg.render else None)

        gym_observation, _info = gym_env.reset(seed=session_cfg.seed, return_info=True)
        observation_value = observation_from_gym_observation(gym_env.observation_space, gym_observation)

        rendered_frame = None
        if session_cfg.render:
            rendered_frame = encode_rendered_frame(gym_env.render(), session_cfg.render_width)

        environment_session.start([("*", Observation(value=observation_value, rendered_frame=rendered_frame))])
        async for event in environment_session.all_events():
            if event.actions:
                player_action_value = event.actions[player_actor_idx].action.value
                action_value = player_action_value
                overridden_players = []
                if has_teacher and event.actions[teacher_actor_idx].action.HasField("value"):
                    teacher_action_value = event.actions[teacher_actor_idx].action.value
                    action_value = teacher_action_value
                    overridden_players = [player_actor_name]

                gym_action = gym_action_from_action(
                    self.env_specs.action_space, action_value  # pylint: disable=no-member
                )
                # Clipped action and send to gym environment
                if isinstance(self.env_specs.action_space, gym.spaces.Box):
                    clipped_action = np.clip(gym_action, gym_env.action_space.low, gym_env.action_space.high)
                else:
                    clipped_action = gym_action
<<<<<<< HEAD
                gym_observation, reward, done, _ = gym_env.step(clipped_action)
                observation_value = observation_from_gym_observation(gym_env.observation_space, gym_observation)
=======

                gym_observation, reward, done, _info = gym_env.step(clipped_action)
                observation_value = observation_from_gym_observation(gym_env.observation_space, gym_observation)

>>>>>>> 95f8f947
                rendered_frame = None
                if session_cfg.render:
                    rendered_frame = encode_rendered_frame(gym_env.render(), session_cfg.render_width)

                observations = [
                    (
                        "*",
                        Observation(
                            value=observation_value,
                            rendered_frame=rendered_frame,
                            overridden_players=overridden_players,
                        ),
                    )
                ]

                if reward is not None:
                    environment_session.add_reward(
                        value=reward,
                        confidence=1.0,
                        to=[player_actor_name],
                    )

                if done:
                    # The trial ended
                    environment_session.end(observations)
                elif event.type != cogment.EventType.ACTIVE:
                    # The trial termination has been requested
                    environment_session.end(observations)
                else:
                    # The trial is active
                    environment_session.produce_observations(observations)

        gym_env.close()<|MERGE_RESOLUTION|>--- conflicted
+++ resolved
@@ -101,15 +101,10 @@
                     clipped_action = np.clip(gym_action, gym_env.action_space.low, gym_env.action_space.high)
                 else:
                     clipped_action = gym_action
-<<<<<<< HEAD
-                gym_observation, reward, done, _ = gym_env.step(clipped_action)
-                observation_value = observation_from_gym_observation(gym_env.observation_space, gym_observation)
-=======
 
                 gym_observation, reward, done, _info = gym_env.step(clipped_action)
                 observation_value = observation_from_gym_observation(gym_env.observation_space, gym_observation)
 
->>>>>>> 95f8f947
                 rendered_frame = None
                 if session_cfg.render:
                     rendered_frame = encode_rendered_frame(gym_env.render(), session_cfg.render_width)
